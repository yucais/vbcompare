--- conflicted
+++ resolved
@@ -42,11 +42,8 @@
     c: tuple[tuple[bool, bool], tuple[bool, bool, bool]],
     dbg: bool,
     equidistant_intervals: bool,
-<<<<<<< HEAD
-=======
     _params_prior_loglik: Callable[..., float],
     n_trees: int
->>>>>>> e0062780
 ):
     # approximate the loglik by monte carlo
     c1, c2 = c
@@ -73,25 +70,12 @@
 
     elbo2 = 0.0
     if c1[1]:
-<<<<<<< HEAD
-        s2 = vmap(loglik, (0,) + (None,) * 7)(
-            unpack(samples),
-            tree_data,
-            tip_data,
-            Q,
-            c2,
-            dbg,
-            True,
-            equidistant_intervals,
-=======
         s2 = vmap(loglik, (0,) + (None,) * 9)(
             unpack(samples), tree_data, tip_data, Q, c2, dbg, True, equidistant_intervals, _params_prior_loglik, n_trees
->>>>>>> e0062780
         )
         elbo2 += jnp.mean(s2)
     if dbg:
         elbo1, elbo2 = id_print((elbo1, elbo2), what="elbo")
-    # elbo1, elbo2 = id_print((elbo1, elbo2), what="elbo")
     return -(elbo1 + elbo2)
 
 
