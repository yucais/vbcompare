from collections.abc import Callable
from typing import Tuple, Union

import jax
import jax.numpy as jnp
from jax import vmap, jit
from jax.experimental.host_callback import id_print
from jax.scipy.special import xlog1py, xlogy, logit, expit

from . import prune
from .substitution import SubstitutionModel
from .tree_data import TreeData
from .util import TipData, order_events

from functools import partial


def _tree_loglik(
    lam: jnp.ndarray,
    psi: jnp.ndarray,
    mu: jnp.ndarray,
    rho: jnp.ndarray,
    xs: jnp.ndarray,
    times: jnp.ndarray,
    td: TreeData,
    dbg: bool = False,
    condition_on_survival: bool = True,
):
    """Likelihood of the birth-death skyline model.

    Notes:
         See Theorem 1 of Stadler et al. (PNAS 2013)
    """
    # Note that the paper has time running forward from t0=0 (root) to t_m (most recent sampling time). in contrast,
    # all of our data structures measure time from the present backwards. to better adhere to the notation in the bdsky
    # paper, all node times are therefore transformed to be xs[i] = tm - node_heights[i].

    # Calculate parameters A, B, p, q
    # 1. A_i is calculated directly
    if dbg:
        lam, psi, mu, rho = id_print((lam, psi, mu, rho), what="lam,psi,mu,rho")

    m = len(lam)
    assert m == len(lam) == len(psi) == len(mu)
    assert m + 1 == len(times)

    # 2. Recursion for B_i and {p,q}_{i+1}(t_i).
    def f(tup, d):
        pi1, logit_pi1 = tup
        # pi1 = p_{i+1}(t_i)
        B_i = ((1 - 2 * (1 - d["rho"]) * pi1) * d["lam"] + d["mu"] + d["psi"]) / d["A"]
        Adt = d["A"] * d["dt"]  # A_i (t_i - t_{i-1})
        # f is numerically tricky since B_i can be close to (or equal) -1,1 while Adt can be >> 1
        f = ((1 + B_i) - jnp.exp(-Adt) * (1 - B_i)) / (
            (1 + B_i) + jnp.exp(-Adt) * (1 - B_i)
        )
        g = f  # jnp.where(jnp.isfinite(f), f, -1.0)
        p_i = jnp.minimum(
            (d["lam"] + d["mu"] + d["psi"] - d["A"] * g) / (2 * d["lam"]), 1.0
        )
        q = d["dt"] * jnp.minimum(d["lam"] - d["mu"], 0.0)
        logit_pi = jnp.where(
            jnp.isfinite(logit(p_i)),
            logit(p_i),
            jnp.where(
                jnp.isclose(d["psi"], 0.0) & jnp.isclose(d["rho"], 0.0),
                jnp.where(
                    d["lam"] < d["mu"],
                    logit_pi1
                    - jnp.log(pi1)
                    - q
                    - (d["lam"] - jnp.exp(q) * d["mu"])
                    * (1.0 - pi1)
                    / (d["lam"] - d["mu"]),
                    jnp.log(d["mu"] / abs(d["lam"] - d["mu"])),
                ),
                logit(p_i),
            ),
        )
        # p_i, logit_pi, _ = id_print(
        #     (
        #         p_i,
        #         logit_pi,
        #         {
        #             "logit(p_i)": logit(p_i),
        #             "expit(...)": expit(logit_pi),
        #             "pi1": pi1,
        #             "logit_pi1": logit_pi1,
        #             "q": q,
        #             "d": d,
        #             "B_i": B_i,
        #             "f": f,
        #         },
        #     ),
        #     what="logit(p_i)",
        # )
        return (p_i, logit_pi), B_i

    dt = jnp.diff(times)
    A = jnp.sqrt((lam - mu - psi) ** 2 + (4 * lam * psi))
    if dbg:
        A = id_print(A, what="A")
    # xs = id_print(xs)
    (p1_0, logit_p1_0), B = jax.lax.scan(
        f,
        (1.0, 0.0),
        {
            "A": A,
            "lam": lam,
            "mu": mu,
            "psi": psi,
            "rho": rho,
            "dt": dt,
            "i": jnp.arange(len(A)),
        },
        reverse=True,
    )

    if dbg:
        p1_0, logit_p1_0, B = id_print((p1_0, logit_p1_0, B), what="p1_0,B")

    x = xs[td.n :]  # transmission times
    y = xs[: td.n]  # times of sampled nodes
    # Indices into the rate functions for each vertex
    I_helper = vmap(jnp.searchsorted, (None, 0, None))
    # I{x,y} = ell({x,y}_i) in paper
    Ix, Iy = [I_helper(times, u, "right") for u in (x, y)]
    if dbg:
        times, Ix, Iy, x, y = id_print(
            (times, Ix, Iy, x, y), what="times, Ix, Iy, x, y"
        )

    @jnp.vectorize
    def log_q(i, t):
        A_i, B_i = [jnp.take(x, i - 1) for x in (A, B)]
        t_i = jnp.take(times, i)
        Adt = A_i * (t - t_i)
        if dbg:
            Adt, B_i = id_print((Adt, B_i), what="Adt,B_i")
        return jnp.log(4) + Adt - 2 * jnp.log(abs(jnp.exp(Adt) * (1 - B_i) + (1 + B_i)))
        m1 = jnp.isclose(B_i, -1.0)
        safe = jnp.where(m1, 0.0, B_i)
        f = jnp.where(
            m1, Adt + jnp.log(2.0), jnp.log(abs(jnp.exp(Adt) * (1 - safe) + (1 + safe)))
        )
        return jnp.log(4) + Adt - 2 * f

    # now calculate n_i, the number of d2 vertices at each time point.
    node_is_sample = td.n <= jnp.arange(2 * td.n - 1)
    ev = order_events(times, xs, node_is_sample)
    # number of degree-2 vertices at times -- by construction, no d2 vertices at t_M. also, add one to lineage counts
    # because there is a branch extending up from the root to time t0.
    n_i = jnp.append(
        2 + ev[jnp.searchsorted(ev[:, 0], times[1:-1], side="left"), 1], 0.0
    )  # times[1], ..., times[m]

    # number of deterministic samples at each time point
    near_t_i = jnp.isclose(xs[: td.n, None], times[None, 1:]) & (rho[None] > 0)
    N_i = near_t_i.sum(0)
    sampled_leaves = ~near_t_i.max(1)

    if dbg:
        n_i, N_i, sampled_leaves = id_print(
            (n_i, N_i, sampled_leaves), what="n_i,N_i,sampled_leaves"
        )

    # Finally, compute each term in the likelihood (Thm. 1)
    # First the easy one:
    l1 = log_q(1, times[0])
    if dbg:
        l1 = id_print(l1, what="log[q_1(t_0)]")
    if condition_on_survival:
        l1 = 2 * jnp.log1p(-p1_0)
        # l1_0 = jnp.log1p(-p1_0)
        # l1_1 = jnp.where(logit_p1_0 > 10, -logit_p1_0, -jnp.log1p(jnp.exp(logit_p1_0)))
        # l1_2 = jnp.where(jnp.isfinite(l1_0), l1_0, l1_1)
        # if dbg:
        #     l1_0, l1_1, l1_2 = id_print((l1_0, l1_1, l1_2), what="l1_0, l1_1, l1_2")
        # # l1_1 = jnp.log1p(-p1_0)
        # l1 -= l1_2
    if dbg:
        l1 = id_print(l1, what="log[q_1(t_0) / (1 - p_1(t_0))]")
    loglik = l1

    # \prod_{i=1}^{N+n-1} lam[\ell(x_i)] q_\ell(x_i)(x_i)
    l2 = log_q(Ix, x) + jnp.take(jnp.log(lam), Ix - 1)
    if dbg:
        l2 = id_print(l2, what=r"\prod_{i=1}^{N+n-1} lam[\ell(x_i)] q_\ell(x_i)(x_i)")
    loglik += l2.sum()

    # \prod_{i=1}^n \psi(y_i)(y_i) / q_\ell(y_i)(y_i)
    l3 = xlogy(sampled_leaves, jnp.take(psi, Iy - 1)) - sampled_leaves * log_q(Iy, y)
    if dbg:
        l3 = id_print(l3, what=r"\prod_{i=1}^n \psi(y_i)(y_i) / q_\ell(y_i)(y_i)")
    loglik += l3.sum()

    # \prod_{i=1}^m [(1-rho_i)q_{i+1}(t_i)]^{n_i}
    # Includes non-sensical q_{m+1}(t_m) term, but n_m === 0 so it does not matter.
    i = jnp.arange(1, m)
    log_qi1_ti = log_q(i + 1, times[1:-1])
    l41 = xlog1py(n_i, -rho)
    l42 = n_i[:-1] * log_qi1_ti
    if dbg:
        l41, l42 = id_print((l41, l42), what=r"(1-rho[i])^n_i, q_{i+1}(ti)^n_i")
    loglik += l41.sum() + l42.sum()

    # \prod_{i=1}^m rho_i^N_i
    l5 = xlogy(N_i, rho)
    if dbg:
        l5 = id_print(l5, what=r"rho_i^N_i")
    loglik += l5.sum()

    return loglik


def _bdsky_transform(params):
    # R: R0
    # delta: becoming uninfectious (death + sampling)
    # s: sampling
    lam = params["R"] * params["delta"]  # birth
    psi = params["s"] * params["delta"]  # sampling
    mu = params["delta"] - psi  # death
    rho = params["rho"]
    return lam, psi, mu, rho


def _lognorm_logpdf(log_x, mu, sigma):
    return jax.scipy.stats.norm.logpdf((log_x - mu) / sigma) - log_x - jnp.log(sigma)


# def _params_prior_loglik(params):
#     # TODO move this
#     # uninformative gamma prior on tau
#     tau = params["precision"][0]
#     ll = jax.scipy.stats.gamma.logpdf(tau, a=0.001, scale=1 / 0.001)

#     # loc = params["grid"][0]
#     # scale = (params["grid"][-1] - params["grid"][0])
#     # ll += jax.scipy.stats.uniform.logpdf(params["grid"][1], loc=loc, scale=scale)
#     # ll += jax.scipy.stats.beta.logpdf(params["s"], 1, 9).sum()
#     # ll += jax.scipy.stats.gamma.logpdf(params["R"], 1.5).sum()
#     # ll += jax.scipy.stats.gamma.logpdf(params["delta"], 4).sum()

#     ll += jax.scipy.stats.beta.logpdf(params["rho"][-1], 1, 999)

#     # marginal priors
    
#     mus = [0, 4.1, -1.2]
#     sigmas = [1, 0.5, 0.05]
#     for i,k in enumerate(["R", "delta", "origin"]):
#         log_rate = jnp.log(params[k])
#         ll += _lognorm_logpdf(log_rate, mu=mus[i], sigma=sigmas[i]).sum()
#     #     ll -= (tau / 2) * (jnp.diff(log_rate) ** 2).sum()
#     #     m = len(log_rate)
#     #     ll += xlogy((m - 1) / 2, tau / (2 * jnp.pi))
#     #     # gmrf with precision tau
#     #     for rate in bdsky_transform(params):
#     #             m = len(rate)
#     #             ll -= (tau / 2) * (jnp.diff(jnp.log(1e-8 + rate)) ** 2).sum()
#     #             ll += xlogy((m - 1) / 2, tau / (2 * jnp.pi))
#     #     gmrf_ll -= jnp.log(delta).sum() / 2  # missing from original skyride paper?
#     return ll


def loglik(
    params,
    tr_d: TreeData,
    tp_d: TipData,
    Q: SubstitutionModel,
    c: tuple[bool, bool, bool],
    dbg: bool = False,
    condition_on_survival: bool = True,
    equidistant_intervals: bool = True,
    _params_prior_loglik: Callable[..., float] = lambda x: 0.,
):
    # params["x1"] = params["x1rh"][:1]
    # params["root_height"] = params["x1rh"][1:]
    # There should be one proportion for each internal branch except the root.
    assert len(params["proportions"]) == tr_d.n - 2
    assert len(params["R"]) == len(params["s"]) == len(params["delta"])
    assert params["root_proportion"].ndim == params["root_proportion"].size == 1

    # transform to the bdsky model parameters
    loglik = 0.0
    if c[0]:
        params_prior_ll = _params_prior_loglik(params)
        loglik += params_prior_ll

    lam, psi, mu, rho = _bdsky_transform(params)

    # params["root_height"] = id_print(params["root_height"], what="root_height")

    # Convert proportions and root height to internal node heights.
    root_height = 1.0 * (  # params["root_proportion"][0] * (
        params["origin"][0] + params["origin_start"][0] - tr_d.sample_times.max()
    )
    node_heights = tr_d.height_transform(
        root_height,
        params["proportions"],
    )

    # Convert node heights to branch lengths
    branch_lengths = node_heights[tr_d.child_parent[:-1]] - node_heights[:-1]

    # likelihood of tree under bdsky prior
    # create time points: grid of m equispaced intervals or prespecified grid

    tm = params["origin"][0] + params["origin_start"][0]

    if equidistant_intervals:
        m = len(params["R"])
        times = jnp.linspace(0, tm, m + 1)
    else:
        times = tm - params["grid"]
        times = jax.ops.index_update(times, 0, 0)
<<<<<<< HEAD
<<<<<<< HEAD

=======
=======
>>>>>>> 70b48d57
        
>>>>>>> 7580ff6d5c6ff21f8d62959f43f2c09cad5168ca
    # times = id_print(times)
    xs = tm - node_heights
    if c[1]:
        tree_prior_ll = _tree_loglik(
            lam, psi, mu, rho, xs, times, tr_d, dbg, condition_on_survival
        )
    loglik += tree_prior_ll

    # likelihood of data given tree: map across all columns of the alignment
    # branch_lengths = id_print(branch_lengths, what="branch_lengths")
    if c[2]:
        data_ll = (
            vmap(prune.prune_loglik, (None, None, 0, None, None, None))(
                branch_lengths * params["clock_rate"][0],
                Q,
                tp_d.partials,
                tr_d,
                True,
                dbg,
            )
            * tp_d.counts
        ).sum()

    loglik += data_ll

    return loglik<|MERGE_RESOLUTION|>--- conflicted
+++ resolved
@@ -313,14 +313,6 @@
     else:
         times = tm - params["grid"]
         times = jax.ops.index_update(times, 0, 0)
-<<<<<<< HEAD
-<<<<<<< HEAD
-
-=======
-=======
->>>>>>> 70b48d57
-        
->>>>>>> 7580ff6d5c6ff21f8d62959f43f2c09cad5168ca
     # times = id_print(times)
     xs = tm - node_heights
     if c[1]:
