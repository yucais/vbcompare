--- conflicted
+++ resolved
@@ -230,19 +230,6 @@
     return jax.scipy.stats.norm.logpdf((log_x - mu) / sigma) - log_x
 
 
-<<<<<<< HEAD
-def _params_prior_loglik(params):
-    # TODO move this
-    # uninformative gamma prior on tau
-    tau = params["precision"][0]
-    ll = jax.scipy.stats.gamma.logpdf(tau, a=0.001, scale=1 / 0.001)
-    # loc = params["grid"][0]
-    # scale = (params["grid"][-1] - params["grid"][0])
-    # ll += jax.scipy.stats.uniform.logpdf(params["grid"][1], loc=loc, scale=scale)
-    # ll += jax.scipy.stats.beta.logpdf(params["s"], 1, 9).sum()
-    # ll += jax.scipy.stats.gamma.logpdf(params["R"], 1.5).sum()
-    # ll += jax.scipy.stats.gamma.logpdf(params["delta"], 4).sum()
-=======
 # def _params_prior_loglik(params):
 #     # TODO move this
 #     # uninformative gamma prior on tau
@@ -255,7 +242,6 @@
 #     # ll += jax.scipy.stats.beta.logpdf(params["s"], 1, 9).sum()
 #     # ll += jax.scipy.stats.gamma.logpdf(params["R"], 1.5).sum()
 #     # ll += jax.scipy.stats.gamma.logpdf(params["delta"], 4).sum()
->>>>>>> e0062780
 
 #     ll += jax.scipy.stats.beta.logpdf(params["rho"][-1], 1, 999)
 
